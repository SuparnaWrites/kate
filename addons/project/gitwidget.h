/*
    SPDX-FileCopyrightText: 2021 Waqar Ahmed <waqar.17a@gmail.com>

    SPDX-License-Identifier: LGPL-2.0-or-later
*/
#ifndef GITWIDGET_H
#define GITWIDGET_H

#include <QFutureWatcher>
#include <QProcess>
#include <QWidget>

#include <memory>

#include "git/gitstatus.h"

class QTreeView;
class QStringListModel;
class GitStatusModel;
class KateProject;
class QItemSelection;
class QMenu;
class QToolButton;
class QTemporaryFile;
class KateProjectPluginView;

namespace KTextEditor
{
class MainWindow;
class View;
class Document;
}

class GitWidget : public QWidget
{
    Q_OBJECT
public:
    explicit GitWidget(KateProject *project, KTextEditor::MainWindow *mainWindow = nullptr, KateProjectPluginView *pluginView = nullptr);

    bool eventFilter(QObject *o, QEvent *e) override;
    void getStatus(bool untracked = true, bool submodules = false);
    QProcess *gitprocess();
    KTextEditor::MainWindow *mainWindow();

    using TempFileViewPair = std::pair<std::unique_ptr<QTemporaryFile>, QPointer<KTextEditor::View>>;
    std::vector<TempFileViewPair> *tempFilesVector();
<<<<<<< HEAD
    void openTempFile(const QString &file, const QString &templatString, const QByteArray &contents);
=======
    bool openTempFile(const QString &file, const QString &templatString);

    // will just proxy the message to the plugin view
    void sendMessage(const QString &message, bool warn);
>>>>>>> aac6b0fc

private:
    QToolButton *m_menuBtn;
    QToolButton *m_commitBtn;
    QTreeView *m_treeView;
    GitStatusModel *m_model;
    KateProject *m_project;
    /** This ends with "/", always remember this */
    QString m_gitPath;
    QProcess git;
    QFutureWatcher<GitUtils::GitParsedStatus> m_gitStatusWatcher;
    QString m_commitMessage;
    KTextEditor::MainWindow *m_mainWin;
    QMenu *m_gitMenu;
    std::vector<TempFileViewPair> m_tempFiles;
    KateProjectPluginView *m_pluginView;

    void buildMenu();
    void initGitExe();
    void runGitCmd(const QStringList &args, const QString &i18error);
    void stage(const QStringList &files, bool = false);
    void unstage(const QStringList &files);
    void discard(const QStringList &files);
    void clean(const QStringList &files);
    void openAtHEAD(const QString &file);
    void showDiff(const QString &file, bool staged);
    void launchExternalDiffTool(const QString &file, bool staged);
    void commitChanges(const QString &msg, const QString &desc, bool signOff);
    void applyDiff(const QString &fileName, bool staged, bool hunk, KTextEditor::View *v);
    QMenu *stashMenu();

    void hideEmptyTreeNodes();
    void treeViewContextMenuEvent(QContextMenuEvent *e);
    void selectedContextMenu(QContextMenuEvent *e);

    QString getDiff(KTextEditor::View *view, bool hunk, bool alreadyStaged);

public Q_SLOTS:
    void clearTempFile(KTextEditor::Document *document);

private Q_SLOTS:
    void gitStatusReady(int exit, QProcess::ExitStatus);
    void parseStatusReady();
    void opencommitChangesDialog();

    // signals
public:
    Q_SIGNAL void checkoutBranch();
};

#endif // GITWIDGET_H<|MERGE_RESOLUTION|>--- conflicted
+++ resolved
@@ -44,14 +44,10 @@
 
     using TempFileViewPair = std::pair<std::unique_ptr<QTemporaryFile>, QPointer<KTextEditor::View>>;
     std::vector<TempFileViewPair> *tempFilesVector();
-<<<<<<< HEAD
     void openTempFile(const QString &file, const QString &templatString, const QByteArray &contents);
-=======
-    bool openTempFile(const QString &file, const QString &templatString);
 
     // will just proxy the message to the plugin view
     void sendMessage(const QString &message, bool warn);
->>>>>>> aac6b0fc
 
 private:
     QToolButton *m_menuBtn;
